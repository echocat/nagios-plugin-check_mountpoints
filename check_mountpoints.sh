--- conflicted
+++ resolved
@@ -240,20 +240,14 @@
         ## If its an OpenVZ Container or -a Mode is selected skip fstab check.
         ## -a Mode takes mounts from fstab, we do not have to check if they exist in fstab ;)
         if [ ! -f /proc/vz/veinfo -a ${AUTO} -ne 1 -a ${IGNOREFSTAB} -ne 1 ]; then
-<<<<<<< HEAD
-                "${GREP}" -v '^#' "${FSTAB}" | awk '{if ($'${FSF}'=="ext3" || $'${FSF}'=="auto" || $'${FSF}'=="ext4" || $'${FSF}'=="nfs" || $'${FSF}'=="nfs4" || $'${FSF}'=="davfs" || $'${FSF}'=="cifs" || $'${FSF}'=="fuse" || $'${FSF}'=="glusterfs" || $'${FSF}'=="ocfs2" || $'${FSF}'=="lustre"){print $'${MF}'}}' | ${GREP} -q ${MP} &>/dev/null
-=======
-                awk '{print $'${MF}'}' "${FSTAB}" | "${GREP}" -q ${MP} &>/dev/null
->>>>>>> 0224842c
-                if [ $? -ne 0 ]; then
+                if [ -z "$( "${GREP}" -v '^#' "${FSTAB}" | awk '$'${MF}' == "'${MP}'" {print $'${MF}'}' )" ]; then
                         log "CRIT: ${MP} doesn't exist in /etc/fstab"
                         ERR_MESG[${#ERR_MESG[*]}]="${MP} doesn't exist in fstab ${FSTAB}"
                 fi
         fi
 
         ## check kernel mounts
-        ${GREP} "${MP}" ${MTAB} &>/dev/null
-        if [ $? -ne 0 ]; then
+        if [ -z "$( awk '$'${MF}' == "'${MP}'" {print $'${MF}'}' "${MTAB}" )" ]; then
         ## if a softlink is not an adequate replacement
         	if [ -z "$LINKOK" -o ! -L ${MP} ]; then
                 	log "CRIT: ${MP} is not mounted"
